--- conflicted
+++ resolved
@@ -3,7 +3,6 @@
 import { LandService } from './lands.service';
 import { LandController } from './lands.controller';
 import { Land, LandSchema } from './schemas/land.schema';
-<<<<<<< HEAD
 import { LocationModule } from '../location/location.module';
 import { AuthModule } from '../auth/auth.module';
 import { EncryptionModule } from '../encryption/encryption.module';
@@ -35,20 +34,6 @@
   ],
   controllers: [LandsController],
   providers: [LandsService],
-=======
-import { AuthModule } from 'src/auth/auth.module';
-import { JwtAuthGuard } from 'src/auth/jwt-auth.guard';
-import { EncryptionModule } from 'src/encryption/encryption.module';
-import { IpfsModule } from 'src/ipfs/ipfs.module';
 
-@Module({
-  imports: [MongooseModule.forFeature([{ name: Land.name, schema: LandSchema }]),
-  AuthModule,
-  IpfsModule,
-  EncryptionModule,],
-  
-  controllers: [LandController],
-  providers: [LandService, JwtAuthGuard],
->>>>>>> b63635ba
 })
 export class LandModule {}