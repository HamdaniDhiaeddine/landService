--- conflicted
+++ resolved
@@ -2,13 +2,10 @@
 import { JwtModule } from '@nestjs/jwt';
 import { PassportModule } from '@nestjs/passport';
 import { JwtStrategy } from './jwt.strategy';
-<<<<<<< HEAD
 import { AuthService } from './auth.service';
 import { AuthController } from './auth.controller';
 import { ConfigModule } from '@nestjs/config';
-=======
 import { JwtAuthGuard } from './jwt-auth.guard';
->>>>>>> b63635ba
 
 @Global()
 @Module({
@@ -20,15 +17,11 @@
       signOptions: { expiresIn: '10h' },
     }),
   ],
-<<<<<<< HEAD
+
   controllers: [AuthController],
   providers: [JwtStrategy,AuthService],
   exports: [JwtModule,AuthService],
 
 
-=======
-  providers: [JwtStrategy, JwtAuthGuard], // ✅ Provide JwtAuthGuard
-  exports: [JwtModule, JwtAuthGuard], // ✅ Export JwtModule and JwtAuthGuard
->>>>>>> b63635ba
 })
 export class AuthModule {}